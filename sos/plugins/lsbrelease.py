--- conflicted
+++ resolved
@@ -13,12 +13,8 @@
 ## Foundation, Inc., 675 Mass Ave, Cambridge, MA 02139, USA.
 
 
-<<<<<<< HEAD
-from sos.plugins import Plugin, RedHatPlugin
-=======
 from sos.plugins import Plugin, RedHatPlugin, DebianPlugin, UbuntuPlugin
 import os
->>>>>>> abb7c298
 
 class lsbrelease(Plugin, RedHatPlugin, DebianPlugin, UbuntuPlugin):
     """Linux Standard Base information
